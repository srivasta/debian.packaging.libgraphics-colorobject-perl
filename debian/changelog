--- conflicted
+++ resolved
@@ -1,5 +1,3 @@
-<<<<<<< HEAD
-=======
 libgraphics-colorobject-perl (0.5.0-8) unstable; urgency=medium
 
   * Ack NMU (Thanks, Andreas Tille)
@@ -9,7 +7,6 @@
 
  -- Manoj Srivastava <srivasta@debian.org>  Tue, 19 May 2020 19:07:42 -0700
 
->>>>>>> ac7ec905
 libgraphics-colorobject-perl (0.5.0-7.1) unstable; urgency=medium
 
   * Non-maintainer upload.
